# -*- coding: utf-8 -*-
"""
This is a procedural interface to the GR plotting library,
which may be imported directly, e.g.:

  import gr
"""

import os
from ctypes import c_int, c_float, byref, POINTER, addressof, CDLL
from ctypes import create_string_buffer, create_unicode_buffer, cast, c_char_p
from sys import version_info, platform

def floatarray(n, a):
  _a = (c_float * n)()
  for i in range(n):
    _a[i] = a[i]
  return _a

def intarray(n, a):
  _a = (c_int * n)()
  for i in range(n):
    _a[i] = a[i]
  return _a

def char(string):
  if version_info[0] == 3:
    s = create_string_buffer(string.encode('iso8859-15'))
  else:
    s = create_string_buffer(string)
  return cast(s, c_char_p)

def opengks():
  __gr.gr_opengks()

def closegks():
  __gr.gr_closegks(void)

def inqdspsize():
  mwidth = c_float()
  mheight = c_float()
  width = c_int()
  height = c_int()
  __gr.gr_inqdspsize(byref(mwidth), byref(mheight), byref(width), byref(height))
  return [mwidth.value, mheight.value, width.value, height.value]

def openws(workstation_id, connection, type):
  __gr.gr_openws(c_int(workstation_id), char(connection), c_int(type))

def closews(workstation_id):
  __gr.gr_closews(c_int(workstation_id))

def activatews(workstation_id):
  __gr.gr_activatews(c_int(workstation_id))

def deactivatews(workstation_id):
  __gr.gr_deactivatews(c_int(workstation_id))

def clearws():
  __gr.gr_clearws()

def updatews():
  __gr.gr_updatews()

def polyline(n, x, y):
  """
Draws a polyline using the current line attributes,
starting from the first data point and ending at the
last data point.

N - The number of points in the line to be drawn (N > 1)
X - A list of length N containing the X coordinates
Y - A list of length N containing the Y coordinates

The values for X and Y are in world coordinates.
The attributes that control the appearance of a polyline are
linetype, linewidth and color index.
"""
  _x = floatarray(n, x)
  _y = floatarray(n, y)
  __gr.gr_polyline(c_int(n), _x, _y)

def polymarker(n, x, y):
  """
Draws marker symbols centered at the given data points.

N - The number of markers to be drawn (N > 1)
X - A list of length N containing the X coordinates
Y - A list of length N containing the Y coordinates

The values for X and Y are in world coordinates.
The attributes that control the appearance of a polyline are
marker type, marker size scale factor and color index.
"""
  _x = floatarray(n, x)
  _y = floatarray(n, y)
  __gr.gr_polymarker(c_int(n), _x, _y)

def text(x, y, string):
  """
Draws a text at position X, Y using the current text attributes.

X - The X coordinate of starting position of the text string
Y - The Y coordinate of starting position of the text string
STRING - The text to be drawn

The values for X and Y are in normalized device coordinates.
The attributes that control the appearance of text are text font and precision,
character expansion factor, character spacing, text color index, character
height, character up vector, text path and text alignment.
  """
  __gr.gr_text(c_float(x), c_float(y), char(string))

def fillarea(n, x, y):
  """
Allows you to specify a polygonal shape of an area to be filled.

N - The number of points of the polygon to be drawn (N > 1)
X - A list of length N containing the X coordinates
Y - A list of length N containing the Y coordinates

The attributes that control the appearance of fill areas are fill area interior
style, fill area style index and fill area color index.
  """
  _x = floatarray(n, x)
  _y = floatarray(n, y)
  __gr.gr_fillarea(c_int(n), _x, _y)

def cellarray(xmin, xmax, ymin, ymax, dimx, dimy, color):
  """
Displays rasterlike images in a device-independent manner. The cell array
function partitions a rectangle given by two corner points into DIMX x DIMY
cells (divided from upper left point to lower right point),
each of them colored individually by the corresponding color index
of the given cell array.

XMIN, YMIN - Lower left point of the rectangle
XMAX, YMAX - Upper right point of the rectangle
DIMX, DIMY - X and Y dimension of the color index array
COLOR - Color index array

The values for XMIN, XMAX, YMIN and YMAX are in world coordinates.
  """
  _color = intarray(dimx*dimy, color)
  __gr.gr_cellarray(c_float(xmin), c_float(xmax), c_float(ymin), c_float(ymax),
                    c_int(dimx), c_int(dimy), c_int(1), c_int(1),
                    c_int(dimx), c_int(dimy), _color)

def spline(n, px, py, m, method):
  _px = floatarray(n, px)
  _py = floatarray(n, py)
  __gr.gr_spline(c_int(n), _px, _py, c_int(m), c_int(method))

def gridit(nd, xd, yd, zd, nx, ny):
  _xd = floatarray(nd, xd)
  _yd = floatarray(nd, yd)
  _zd = floatarray(nd, zd)
  x = (c_float * nx)()
  y = (c_float * ny)()
  z = (c_float * (nx * ny))()
  __gr.gr_gridit(c_int(nd), _xd, _yd, _zd, c_int(nx), c_int(ny), x, y, z)
  return [x[:], y[:], z[:]]

def setlinetype(type):
  __gr.gr_setlinetype(c_int(type))
  
def inqlinetype():
  ltype = c_int()
  __gr.gr_inqlinetype(byref(ltype))
  return ltype.value

def setlinewidth(width):
  __gr.gr_setlinewidth(c_float(width))

def setlinecolorind(color):
  __gr.gr_setlinecolorind(c_int(color))
  
def inqlinecolorind():
  coli = c_int()
  __gr.gr_inqlinecolorind(byref(coli))
  return coli.value

def setmarkertype(type):
  __gr.gr_setmarkertype(c_int(type))
  
def inqmarkertype():
  mtype = c_int()
  __gr.gr_inqmarkertype(byref(mtype))
  return mtype.value

def setmarkersize(size):
  __gr.gr_setmarkersize(c_float(size))

def setmarkercolorind(color):
  __gr.gr_setmarkercolorind(c_int(color))
  
def inqmarkercolorind():
  coli = c_int()
  __gr.gr_inqmarkercolorind(byref(coli))
  return coli.value
  
def settextfontprec(font, precision):
  __gr.gr_settextfontprec(c_int(font), c_int(precision))

def setcharexpan(factor):
  __gr.gr_setcharexpan(c_float(factor))

def setcharspace(spacing):
  __gr.gr_setcharspace(c_float(spacing))

def settextcolorind(color):
  __gr.gr_settextcolorind(c_int(color))

def setcharheight(height):
  __gr.gr_setcharheight(c_float(height))

def setcharup(ux, uy):
  __gr.gr_setcharup(c_float(ux), c_float(uy))

def settextpath(path):
  __gr.gr_settextpath(c_int(path))

def settextalign(horizontal, vertical):
  __gr.gr_settextalign(c_int(horizontal), c_int(vertical))

def setfillintstyle(style):
  __gr.gr_setfillintstyle(c_int(style))

def setfillstyle(index):
  __gr.gr_setfillstyle(c_int(index))

def setfillcolorind(color):
  __gr.gr_setfillcolorind(c_int(color))

def setcolorrep(index, red, green, blue):
  __gr.gr_setcolorrep(c_int(index), c_float(red), c_float(green), c_float(blue))

def setscale(options):
  return __gr.gr_setscale(c_int(options))

def inqscale():
  options = c_int()
  __gr.gr_inqscale(byref(options))
  return options.value

def setwindow(xmin, xmax, ymin, ymax):
  __gr.gr_setwindow(c_float(xmin), c_float(xmax), c_float(ymin), c_float(ymax))

def inqwindow():
  xmin = c_float()
  xmax = c_float()
  ymin = c_float()
  ymax = c_float()
  __gr.gr_inqwindow(byref(xmin), byref(xmax), byref(ymin), byref(ymax))
  return [xmin.value, xmax.value, ymin.value, ymax.value]

def setviewport(xmin, xmax, ymin, ymax):
  __gr.gr_setviewport(c_float(xmin), c_float(xmax), c_float(ymin), c_float(ymax))

def selntran(transform):
  __gr.gr_selntran(c_int(transform))

def setclip(indicator):
  __gr.gr_setclip(c_int(indicator))

def setwswindow(xmin, xmax, ymin, ymax):
  __gr.gr_setwswindow(c_float(xmin), c_float(xmax), c_float(ymin), c_float(ymax))

def setwsviewport(xmin, xmax, ymin, ymax):
  __gr.gr_setwsviewport(c_float(xmin), c_float(xmax), c_float(ymin), c_float(ymax))

def createseg(segment):
  __gr.gr_createseg(c_int(segment))

def copysegws(segment):
  __gr.gr_copysegws(c_int(segment))

def redrawsegws():
  __gr.gr_redrawsegws()

def setsegtran(segment, fx, fy, transx, transy, phi, scalex, scaley):
  __gr.gr_setsegtran(c_int(segment), c_float(fx), c_float(fy),
                     c_float(transx), c_float(transy), c_float(phi),
                     c_float(scalex), c_float(scaley))

def closeseg():
  __gr.gr_closegks()

def emergencyclosegks():
  __gr.gr_emergencyclosegks()

def updategks():
  __gr.gr_updategks()

def setspace(zmin, zmax, rotation, tilt):
  return __gr.gr_setspace(c_float(zmin), c_float(zmax),
                          c_int(rotation), c_int(tilt))

def inqspace():
  zmin = c_float()
  zmax = c_float()
  rotation = c_int()
  tilt = c_int()
  __gr.gr_inqspace(byref(zmin), byref(zmax), byref(rotation), byref(tilt))
  return [zmin.value, zmax.value, rotation.value, tilt.value]
        
def textext(x, y, string):
  return __gr.gr_textext(c_float(x), c_float(y), char(string))
  
def inqtextext(x, y, string):
  tbx = (c_float * 4)()
  tby = (c_float * 4)() 
  __gr.gr_inqtextext(c_float(x), c_float(y), char(string), tbx, tby)
  return [[tbx[0], tbx[1], tbx[2], tbx[3]],
          [tby[0], tby[1], tby[2], tby[3]]]

def axes(x_tick, y_tick, x_org, y_org, major_x, major_y, tick_size):
  __gr.gr_axes(c_float(x_tick), c_float(y_tick),
               c_float(x_org), c_float(y_org),
               c_int(major_x), c_int(major_y), c_float(tick_size))

def grid(x_tick, y_tick, x_org, y_org, major_x, major_y):
  __gr.gr_grid(c_float(x_tick), c_float(y_tick),
               c_float(x_org), c_float(y_org),
               c_int(major_x), c_int(major_y))

def verrorbars(n, px, py, e1, e2):
  _px = floatarray(n, px)
  _py = floatarray(n, py)
  _e1 = floatarray(n, e1)
  _e2 = floatarray(n, e2)
  __gr.gr_verrorbars(c_int(n), _px, _py, _e1, _e2)
  
def herrorbars(n, px, py, e1, e2):
  _px = floatarray(n, px)
  _py = floatarray(n, py)
  _e1 = floatarray(n, e1)
  _e2 = floatarray(n, e2)
  __gr.gr_herrorbars(c_int(n), _px, _py, _e1, _e2)

def polyline3d(n, px, py, pz):
  _px = floatarray(n, px)
  _py = floatarray(n, py)
  _pz = floatarray(n, pz)
  __gr.gr_polyline3d(c_int(n), _px, _py, _pz)
  
def axes3d(x_tick, y_tick, z_tick, x_org, y_org, z_org,
           major_x, major_y, major_z, tick_size):
  __gr.gr_axes3d(c_float(x_tick), c_float(y_tick), c_float(z_tick),
                 c_float(x_org), c_float(y_org), c_float(z_org),
                 c_int(major_x), c_int(major_y), c_int(major_z),
                 c_float(tick_size))

def titles3d(x_title, y_title, z_title):
  __gr.gr_titles3d(char(x_title), char(y_title), char(z_title))
  
def surface(nx, ny, px, py, pz, option):
  _px = floatarray(nx, px)
  _py = floatarray(ny, py)
  _pz = floatarray(nx*ny, pz)
  __gr.gr_surface(c_int(nx), c_int(ny), _px, _py, _pz, c_int(option))
  
def contour(nx, ny, nh, px, py, h, pz, major_h):
  _px = floatarray(nx, px)
  _py = floatarray(ny, py)
  _h = floatarray(nh, h)
  _pz = floatarray(nx*ny, pz)
  __gr.gr_contour(c_int(nx), c_int(ny), c_int(nh), _px, _py, _h, _pz,
                  c_int(major_h))
  
def setcolormap(index):
  __gr.gr_setcolormap(c_int(index))

def colormap():
  __gr.gr_colormap()
  
def inqcolor(color):
  rgb = c_int()
  __gr.gr_inqcolor(c_int(color), byref(rgb))
  return rgb.value
 
def tick(amin, amax):
  __gr.gr_tick.restype = c_float
  return __gr.gr_tick(c_float(amin), c_float(amax))

def adjustrange(amin, amax):
  _amin = c_float(amin)
  _amax = c_float(amax)
  __gr.gr_adjustrange(byref(_amin), byref(_amax))
  return [_amin.value, _amax.value]

def beginprint(pathname):
  __gr.gr_beginprint(char(pathname))

def beginprintext(pathname, mode, format, orientation):
  __gr.gr_beginprintext(char(pathname), char(mode), char(format), char(orientation))
  
def endprint():
  __gr.gr_endprint()

def ndctowc(x, y):
  _x = c_float(x)
  _y = c_float(y)
  __gr.gr_ndctowc(byref(_x), byref(_y))
  return [_x.value, _y.value]

def wctondc(x, y):
  _x = c_float(x)
  _y = c_float(y)
  __gr.gr_wctondc(byref(_x), byref(_y))
  return [_x.value, _y.value]

def drawrect(xmin, xmax, ymin, ymax):
  __gr.gr_drawrect(c_float(xmin), c_float(xmax), c_float(ymin), c_float(ymax))

def fillrect(xmin, xmax, ymin, ymax):
  __gr.gr_fillrect(c_float(xmin), c_float(xmax), c_float(ymin), c_float(ymax))

def drawarc(xmin, xmax, ymin, ymax, a1, a2):
  __gr.gr_drawarc(c_float(xmin), c_float(xmax), c_float(ymin), c_float(ymax),
                  c_int(a1), c_int(a2))

def fillarc(xmin, xmax, ymin, ymax, a1, a2):
  __gr.gr_fillarc(c_float(xmin), c_float(xmax), c_float(ymin), c_float(ymax),
                  c_int(a1), c_int(a2))

def setarrowstyle(style):
  __gr.gr_setarrowstyle(c_int(style))

def drawarrow(x1, y1, x2, y2):
  __gr.gr_drawarrow(c_float(x1), c_float(y1), c_float(x2), c_float(y2))

def readimage(path):
  width = c_int()
  height = c_int()
  _data = POINTER(c_int)()
  __gr.gr_readimage(char(path), byref(width), byref(height), byref(_data))
  _type = (c_int * (width.value * height.value))
  data = _type.from_address(addressof(_data.contents))
  return [width.value, height.value, data]

def drawimage(xmin, xmax, ymin, ymax, width, height, data):
  _data = intarray(width*height, data)
  __gr.gr_drawimage(c_float(xmin), c_float(xmax), c_float(ymin), c_float(ymax),
                    c_int(width), c_int(height), _data)

def importgraphics(path):
  __gr.gr_importgraphics(char(path))

def setshadow(offsetx, offsety, blur):
  __gr.gr_setshadow(c_float(offsetx), c_float(offsety), c_float(blur))

def settransparency(alpha):
  __gr.gr_settransparency(c_float(alpha))

def setcoordxform(mat):
  _mat = floatarray(6, mat)
  __gr.gr_setcoordxform(_mat)
  
def begingraphics(path):
  __gr.gr_begingraphics(char(path))

def endgraphics():
  __gr.gr_endgraphics()

def mathtex(x, y, string):
  return __gr.gr_mathtex(c_float(x), c_float(y), char(string))

def beginselection(index, type):
  __gr.gr_beginselection(c_int(index), c_int(type))

def endselection():
  __gr.gr_endselection()

def moveselection(x, y):
  __gr.gr_moveselection(c_float(x), c_float(y))

def resizeselection(type, x, y):
  __gr.gr_resizeselection(c_int(type), c_float(x), c_float(y))

def inqbbox():
  xmin = c_float()
  xmax = c_float()
  ymin = c_float()
  ymax = c_float()
  __gr.gr_inqbbox(byref(xmin), byref(xmax), byref(ymin), byref(ymax))
  return [xmin.value, xmax.value, ymin.value, ymax.value]


_grPkgDir = os.path.realpath(os.path.dirname(__file__))
_grLibDir = _grPkgDir
_gksFontPath = os.path.join(_grPkgDir, "fonts")
if os.access(_gksFontPath, os.R_OK):
  os.environ["GKS_FONTPATH"] = os.getenv("GKS_FONTPATH", _grPkgDir)
<<<<<<< HEAD
else:
  _grPkgDir = ''

_grLibDir = _grPkgDir
if platform == 'win32':
  if os.access(_grLibDir, os.R_OK):
    os.environ["PATH"] = os.getenv("PATH", "") + ";" + _grPkgDir
  else:
    _grLibDir = os.getenv("GRDIR", os.path.join(os.getenv("SystemDrive", "C:"),
                                                          os.sep, "gr"))
  _libext = ".dll"        
else:
  if not os.access(_grLibDir, os.R_OK):
    _grLibDir = os.path.join(
      os.getenv("GRDIR", os.path.join(os.sep, "usr", "local", "gr")), "lib")
  _libext = ".so"        

__gr = CDLL(os.path.join(_grLibDir, "libGR" + _libext))

=======
  
if platform == "win32":
  libext = ".dll"
else:
  libext = ".so"

_grLib = os.path.join(_grLibDir, "libGR" + libext)
if not os.access(_grLib, os.R_OK):          
    _grLibDir = os.path.join(_grPkgDir, "..", "..")
    _grLib = os.path.join(_grLibDir, "libGR" + libext)
if platform == "win32":
    os.environ["PATH"] = os.getenv("PATH", "") + ";" + _grLibDir
__gr = CDLL(_grLib)
>>>>>>> d2e264e4

__gr.gr_opengks.argtypes = [];
__gr.gr_closegks.argtypes = [];
__gr.gr_inqdspsize.argtypes = [POINTER(c_float), POINTER(c_float), POINTER(c_int), POINTER(c_int)];
__gr.gr_openws.argtypes = [c_int, c_char_p, c_int];
__gr.gr_closews.argtypes = [c_int];
__gr.gr_activatews.argtypes = [c_int];
__gr.gr_deactivatews.argtypes = [c_int];
__gr.gr_clearws.argtypes = [];
__gr.gr_updatews.argtypes = [];
__gr.gr_polyline.argtypes = [c_int, POINTER(c_float), POINTER(c_float)];
__gr.gr_polymarker.argtypes = [c_int, POINTER(c_float), POINTER(c_float)];
__gr.gr_text.argtypes = [c_float, c_float, c_char_p];
__gr.gr_fillarea.argtypes = [c_int, POINTER(c_float), POINTER(c_float)];
__gr.gr_cellarray.argtypes = [
  c_float, c_float, c_float, c_float, c_int, c_int, c_int, c_int, c_int, c_int, POINTER(c_int)];
__gr.gr_spline.argtypes = [c_int, POINTER(c_float), POINTER(c_float), c_int, c_int];
__gr.gr_gridit.argtypes = [c_int, POINTER(c_float), POINTER(c_float), POINTER(c_float), c_int, c_int, POINTER(c_float), POINTER(c_float), POINTER(c_float)];
__gr.gr_setlinetype.argtypes = [c_int];
__gr.gr_inqlinetype.argtypes = [POINTER(c_int)];
__gr.gr_setlinewidth.argtypes = [c_float];
__gr.gr_setlinecolorind.argtypes = [c_int];
__gr.gr_inqlinecolorind.argtypes = [POINTER(c_int)];
__gr.gr_setmarkertype.argtypes = [c_int];
__gr.gr_inqmarkertype.argtypes = [POINTER(c_int)];
__gr.gr_setmarkersize.argtypes = [c_float];
__gr.gr_setmarkercolorind.argtypes = [c_int];
__gr.gr_inqmarkercolorind.argtypes = [POINTER(c_int)];
__gr.gr_settextfontprec.argtypes = [c_int, c_int];
__gr.gr_setcharexpan.argtypes = [c_float];
__gr.gr_setcharspace.argtypes = [c_float];
__gr.gr_settextcolorind.argtypes = [c_int];
__gr.gr_setcharheight.argtypes = [c_float];
__gr.gr_setcharup.argtypes = [c_float, c_float];
__gr.gr_settextpath.argtypes = [c_int];
__gr.gr_settextalign.argtypes = [c_int, c_int];
__gr.gr_setfillintstyle.argtypes = [c_int];
__gr.gr_setfillstyle.argtypes = [c_int];
__gr.gr_setfillcolorind.argtypes = [c_int];
__gr.gr_setcolorrep.argtypes = [c_int, c_float, c_float, c_float];
__gr.gr_setwindow.argtypes = [c_float, c_float, c_float, c_float];
__gr.gr_inqwindow.argtypes = [POINTER(c_float), POINTER(c_float), POINTER(c_float), POINTER(c_float)];
__gr.gr_setviewport.argtypes = [c_float, c_float, c_float, c_float];
__gr.gr_selntran.argtypes = [c_int];
__gr.gr_setclip.argtypes = [c_int];
__gr.gr_setwswindow.argtypes = [c_float, c_float, c_float, c_float];
__gr.gr_setwsviewport.argtypes = [c_float, c_float, c_float, c_float];
__gr.gr_createseg.argtypes = [c_int];
__gr.gr_copysegws.argtypes = [c_int];
__gr.gr_redrawsegws.argtypes = [];
__gr.gr_setsegtran.argtypes = [
  c_int, c_float, c_float, c_float, c_float, c_float, c_float, c_float];
__gr.gr_closeseg.argtypes = [];
__gr.gr_emergencyclosegks.argtypes = [];
__gr.gr_updategks.argtypes = [];
__gr.gr_setspace.argtypes = [c_float, c_float, c_int, c_int];
__gr.gr_inqspace.argtypes = [POINTER(c_float), POINTER(c_float), POINTER(c_int), POINTER(c_int)];
__gr.gr_setscale.argtypes = [c_int];
__gr.gr_inqscale.argtypes = [POINTER(c_int)];
__gr.gr_textext.argtypes = [c_float, c_float, c_char_p];
__gr.gr_inqtextext.argtypes = [c_float, c_float, c_char_p, POINTER(c_float), POINTER(c_float)];
__gr.gr_axes.argtypes = [c_float, c_float, c_float, c_float, c_int, c_int, c_float];
__gr.gr_grid.argtypes = [c_float, c_float, c_float, c_float, c_int, c_int];
__gr.gr_verrorbars.argtypes = [c_int, POINTER(c_float), POINTER(c_float), POINTER(c_float), POINTER(c_float)];
__gr.gr_herrorbars.argtypes = [c_int, POINTER(c_float), POINTER(c_float), POINTER(c_float), POINTER(c_float)];
__gr.gr_polyline3d.argtypes = [c_int, POINTER(c_float), POINTER(c_float), POINTER(c_float)];
__gr.gr_axes3d.argtypes = [
  c_float, c_float, c_float, c_float, c_float, c_float, c_int, c_int, c_int, c_float];
__gr.gr_titles3d.argtypes = [c_char_p, c_char_p, c_char_p];
__gr.gr_surface.argtypes = [c_int, c_int, POINTER(c_float), POINTER(c_float), POINTER(c_float), c_int];
__gr.gr_contour.argtypes = [
  c_int, c_int, c_int, POINTER(c_float), POINTER(c_float), POINTER(c_float), POINTER(c_float), c_int];
__gr.gr_setcolormap.argtypes = [c_int];
__gr.gr_colormap.argtypes = [];
__gr.gr_inqcolor.argtypes = [c_int, POINTER(c_int)];
__gr.gr_tick.argtypes = [c_float, c_float];
__gr.gr_adjustrange.argtypes = [POINTER(c_float), POINTER(c_float)];
__gr.gr_beginprint.argtypes = [c_char_p];
__gr.gr_beginprintext.argtypes = [c_char_p, c_char_p, c_char_p, c_char_p];
__gr.gr_endprint.argtypes = [];
__gr.gr_ndctowc.argtypes = [POINTER(c_float), POINTER(c_float)];
__gr.gr_wctondc.argtypes = [POINTER(c_float), POINTER(c_float)];
__gr.gr_drawrect.argtypes = [c_float, c_float, c_float, c_float];
__gr.gr_fillrect.argtypes = [c_float, c_float, c_float, c_float];
__gr.gr_drawarc.argtypes = [c_float, c_float, c_float, c_float, c_int, c_int];
__gr.gr_fillarc.argtypes = [c_float, c_float, c_float, c_float, c_int, c_int];
__gr.gr_setarrowstyle.argtypes = [c_int];
__gr.gr_drawarrow.argtypes = [c_float, c_float, c_float, c_float];
__gr.gr_readimage.argtypes = [c_char_p, POINTER(c_int), POINTER(c_int), POINTER(POINTER(c_int))];
__gr.gr_drawimage.argtypes = [c_float, c_float, c_float, c_float, c_int, c_int, POINTER(c_int)];
__gr.gr_importgraphics.argtypes = [c_char_p];
__gr.gr_setshadow.argtypes = [c_float, c_float, c_float];
__gr.gr_settransparency.argtypes = [c_float];
__gr.gr_setcoordxform.argtypes = [POINTER(c_float)];
__gr.gr_begingraphics.argtypes = [c_char_p];
__gr.gr_endgraphics.argtypes = [];
__gr.gr_mathtex.argtypes = [c_float, c_float, c_char_p];
__gr.gr_beginselection.argtypes = [c_int, c_int];
__gr.gr_endselection.argtypes = [];
__gr.gr_moveselection.argtypes = [c_float, c_float];
__gr.gr_resizeselection.argtypes = [c_int, c_float, c_float];
__gr.gr_inqbbox.argtypes = [POINTER(c_float), POINTER(c_float), POINTER(c_float), POINTER(c_float)];

ASF_BUNDLED = 0
ASF_INDIVIDUAL = 1

NOCLIP = 0
CLIP = 1

COORDINATES_WC = 0
COORDINATES_NDC = 1

INTSTYLE_HOLLOW = 0
INTSTYLE_SOLID = 1
INTSTYLE_PATTERN = 2
INTSTYLE_HATCH = 3

TEXT_HALIGN_NORMAL = 0
TEXT_HALIGN_LEFT = 1
TEXT_HALIGN_CENTER = 2
TEXT_HALIGN_RIGHT = 3
TEXT_VALIGN_NORMAL = 0
TEXT_VALIGN_TOP = 1
TEXT_VALIGN_CAP = 2
TEXT_VALIGN_HALF = 3
TEXT_VALIGN_BASE = 4
TEXT_VALIGN_BOTTOM = 5

TEXT_PATH_RIGHT = 0
TEXT_PATH_LEFT = 1
TEXT_PATH_UP = 2
TEXT_PATH_DOWN = 3

TEXT_PRECISION_STRING = 0
TEXT_PRECISION_CHAR = 1
TEXT_PRECISION_STROKE = 2

LINETYPE_SOLID = 1
LINETYPE_DASHED = 2
LINETYPE_DOTTED = 3
LINETYPE_DASHED_DOTTED = 4
LINETYPE_DASH_2_DOT = -1
LINETYPE_DASH_3_DOT = -2
LINETYPE_LONG_DASH = -3
LINETYPE_LONG_SHORT_DASH = -4
LINETYPE_SPACED_DASH = -5
LINETYPE_SPACED_DOT = -6
LINETYPE_DOUBLE_DOT = -7
LINETYPE_TRIPLE_DOT = -8

MARKERTYPE_DOT = 1
MARKERTYPE_PLUS = 2
MARKERTYPE_ASTERISK = 3
MARKERTYPE_CIRCLE = 4
MARKERTYPE_DIAGONAL_CROSS = 5
MARKERTYPE_SOLID_CIRCLE = -1
MARKERTYPE_TRIANGLE_UP = -2
MARKERTYPE_SOLID_TRI_UP = -3
MARKERTYPE_TRIANGLE_DOWN = -4
MARKERTYPE_SOLID_TRI_DOWN = -5
MARKERTYPE_SQUARE = -6
MARKERTYPE_SOLID_SQUARE = -7
MARKERTYPE_BOWTIE = -8
MARKERTYPE_SOLID_BOWTIE = -9
MARKERTYPE_HOURGLASS = -10
MARKERTYPE_SOLID_HGLASS = -11
MARKERTYPE_DIAMOND = -12
MARKERTYPE_SOLID_DIAMOND = -13
MARKERTYPE_STAR = -14
MARKERTYPE_SOLID_STAR = -15
MARKERTYPE_TRI_UP_DOWN = -16
MARKERTYPE_SOLID_TRI_RIGHT = -17
MARKERTYPE_SOLID_TRI_LEFT = -18
MARKERTYPE_HOLLOW_PLUS = -19
MARKERTYPE_OMARK = -20

OPTION_X_LOG = 1
OPTION_Y_LOG = 2
OPTION_Z_LOG = 4
OPTION_FLIP_X = 8
OPTION_FLIP_Y = 16
OPTION_FLIP_Z = 32

OPTION_LINES = 0
OPTION_MESH = 1
OPTION_FILLED_MESH = 2
OPTION_Z_SHADED_MESH = 3
OPTION_COLORED_MESH = 4
OPTION_CELL_ARRAY = 5
OPTION_SHADED_MESH = 6

COLORMAP_UNIFORM = 0
COLORMAP_TEMPERATURE = 1
COLORMAP_GRAYSCALE = 2
COLORMAP_GLOWING = 3
COLORMAP_RAINBOW = 4
COLORMAP_GEOLOGIC = 5
COLORMAP_GREENSCALE = 6
COLORMAP_CYANSCALE = 7
COLORMAP_BLUESCALE = 8
COLORMAP_MAGENTASCALE = 9
COLORMAP_REDSCALE = 10
COLORMAP_FLAME = 11
COLORMAP_BROWNSCALE = 12
COLORMAP_USER_DEFINED = 13

FONT_TIMES_ROMAN = 101
FONT_TIMES_ITALIC = 102
FONT_TIMES_BOLD = 103
FONT_TIMES_BOLDITALIC = 104
FONT_HELVETICA = 105
FONT_HELVETICA_OBLIQUE = 106
FONT_HELVETICA_BOLD = 107
FONT_HELVETICA_BOLDOBLIQUE = 108
FONT_COURIER = 109
FONT_COURIER_OBLIQUE = 110
FONT_COURIER_BOLD = 111
FONT_COURIER_BOLDOBLIQUE = 112
FONT_SYMBOL = 113
FONT_BOOKMAN_LIGHT = 114
FONT_BOOKMAN_LIGHTITALIC = 115
FONT_BOOKMAN_DEMI = 116
FONT_BOOKMAN_DEMIITALIC = 117
FONT_NEWCENTURYSCHLBK_ROMAN = 118
FONT_NEWCENTURYSCHLBK_ITALIC = 119
FONT_NEWCENTURYSCHLBK_BOLD = 120
FONT_NEWCENTURYSCHLBK_BOLDITALIC = 121
FONT_AVANTGARDE_BOOK = 122
FONT_AVANTGARDE_BOOKOBLIQUE = 123
FONT_AVANTGARDE_DEMI = 124
FONT_AVANTGARDE_DEMIOBLIQUE = 125
FONT_PALATINO_ROMAN = 126
FONT_PALATINO_ITALIC = 127
FONT_PALATINO_BOLD = 128
FONT_PALATINO_BOLDITALIC = 129
FONT_ZAPFCHANCERY_MEDIUMITALIC = 130
FONT_ZAPFDINGBATS = 131

PRINT_PS   = "ps"
PRINT_EPS  = "eps"
PRINT_PDF  = "pdf"
PRINT_BMP  = "bmp"
PRINT_JPEG = "jpeg"
PRINT_JPG  = "jpg"
PRINT_PNG  = "png"
PRINT_TIFF = "tiff"
PRINT_TIF  = "tif"
PRINT_FIG  = "fig"
PRINT_SVG  = "svg"
PRINT_WMF  = "wmf"

PRINT_TYPE = { PRINT_PS   : "PostScript (*.ps)",
               PRINT_EPS  : "Encapsulated PostScript (*.eps)",
               PRINT_PDF  : "Portable Document Format (*.pdf)",
               PRINT_BMP  : "Windows Bitmap (*.bmp)",
               PRINT_JPEG : "JPEG image (*.jpg *.jpeg)",
               PRINT_PNG  : "Portable Network Graphics (*.png)",
               PRINT_TIFF : "Tagged Image File Format (*.tif *.tiff)",
               PRINT_FIG  : "Figure (*.fig)",
               PRINT_SVG  : "Scalable Vector Graphics (*.svg)",
               PRINT_WMF  : "Windows Metafile (*.wmf)"
}
PRINT_TYPE[PRINT_JPG] = PRINT_TYPE[PRINT_JPEG]
PRINT_TYPE[PRINT_TIF] = PRINT_TYPE[PRINT_TIFF]

GRAPHIC_GRX = "grx"

GRAPHIC_TYPE = { GRAPHIC_GRX : "Graphics Format (*.grx)" }<|MERGE_RESOLUTION|>--- conflicted
+++ resolved
@@ -5,7 +5,7 @@
 
   import gr
 """
-
+# standard library
 import os
 from ctypes import c_int, c_float, byref, POINTER, addressof, CDLL
 from ctypes import create_string_buffer, create_unicode_buffer, cast, c_char_p
@@ -492,27 +492,6 @@
 _gksFontPath = os.path.join(_grPkgDir, "fonts")
 if os.access(_gksFontPath, os.R_OK):
   os.environ["GKS_FONTPATH"] = os.getenv("GKS_FONTPATH", _grPkgDir)
-<<<<<<< HEAD
-else:
-  _grPkgDir = ''
-
-_grLibDir = _grPkgDir
-if platform == 'win32':
-  if os.access(_grLibDir, os.R_OK):
-    os.environ["PATH"] = os.getenv("PATH", "") + ";" + _grPkgDir
-  else:
-    _grLibDir = os.getenv("GRDIR", os.path.join(os.getenv("SystemDrive", "C:"),
-                                                          os.sep, "gr"))
-  _libext = ".dll"        
-else:
-  if not os.access(_grLibDir, os.R_OK):
-    _grLibDir = os.path.join(
-      os.getenv("GRDIR", os.path.join(os.sep, "usr", "local", "gr")), "lib")
-  _libext = ".so"        
-
-__gr = CDLL(os.path.join(_grLibDir, "libGR" + _libext))
-
-=======
   
 if platform == "win32":
   libext = ".dll"
@@ -526,7 +505,6 @@
 if platform == "win32":
     os.environ["PATH"] = os.getenv("PATH", "") + ";" + _grLibDir
 __gr = CDLL(_grLib)
->>>>>>> d2e264e4
 
 __gr.gr_opengks.argtypes = [];
 __gr.gr_closegks.argtypes = [];
@@ -765,6 +743,7 @@
 FONT_ZAPFCHANCERY_MEDIUMITALIC = 130
 FONT_ZAPFDINGBATS = 131
 
+# gr.beginprint types
 PRINT_PS   = "ps"
 PRINT_EPS  = "eps"
 PRINT_PDF  = "pdf"
@@ -789,9 +768,11 @@
                PRINT_SVG  : "Scalable Vector Graphics (*.svg)",
                PRINT_WMF  : "Windows Metafile (*.wmf)"
 }
+# multiple keys
 PRINT_TYPE[PRINT_JPG] = PRINT_TYPE[PRINT_JPEG]
 PRINT_TYPE[PRINT_TIF] = PRINT_TYPE[PRINT_TIFF]
 
+# gr.begingraphics types
 GRAPHIC_GRX = "grx"
 
 GRAPHIC_TYPE = { GRAPHIC_GRX : "Graphics Format (*.grx)" }