--- conflicted
+++ resolved
@@ -18,13 +18,8 @@
 import qtgr.base
 
 __author__  = "Christian Felder <c.felder@fz-juelich.de>"
-<<<<<<< HEAD
-__date__    = "2013-04-10"
-__version__ = "0.1.0"
-=======
 __date__    = "2013-04-19"
 __version__ = "0.2.0"
->>>>>>> 8b62d2c8
 __copyright__ = """Copyright 2012, 2013 Forschungszentrum Juelich GmbH
 
 This file is part of GR, a universal framework for visualization applications.
@@ -350,7 +345,7 @@
         self._painter = QtGui.QPainter()
         self._painter.begin(self)
         os.environ["GKSconid"] = "%x!%x" %(sip.unwrapinstance(self),
-                                           sip.unwrapinstance(self._painter))
+                                            sip.unwrapinstance(self._painter))
         gr.updatews()
         self._painter.end()
         
@@ -398,6 +393,8 @@
     def __del__(self):
         if gr:
             gr.emergencyclosegks()
+        # super destructor not available
+#        super(GRWidget, self).__del__()
 
 class InteractiveGRWidget(GRWidget):
     
@@ -605,12 +602,8 @@
         self.draw(clear=True)
         
     def reset(self):
-<<<<<<< HEAD
-        self._resetWindow = True
-=======
         for axes in self._lstAxes:
             axes.reset()
->>>>>>> 8b62d2c8
         self.draw(clear=True)
         
     def _pick(self, p0, type):
@@ -769,9 +762,6 @@
     grw.show()
     x = [-3.3 + t*.1 for t in range(66)]
     y = [t**5 - 13*t**3 + 36*t for t in x]
-<<<<<<< HEAD
-    grw.plot(x, y)
-=======
     
     n = 100
     pi2_n = 2.*math.pi/n
@@ -784,5 +774,4 @@
     
 #    pygr.plot(x, y, bgcolor=163, clear=False, update=False)
 #    gr.clearws()
->>>>>>> 8b62d2c8
     sys.exit(app.exec_())