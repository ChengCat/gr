# -*- coding: utf-8 -*-

# standard library
import math
# third party
from PyQt4 import QtCore
import gr
# local library
import qtgr
from qtgr.events.base import EventMeta, MouseLocationEventMeta

__author__  = "Christian Felder <c.felder@fz-juelich.de>"
<<<<<<< HEAD
__date__    = "2013-04-10"
__version__ = "0.1.0"
=======
__date__    = "2013-04-19"
__version__ = "0.2.0"
>>>>>>> 8b62d2c8
__copyright__ = """Copyright 2012, 2013 Forschungszentrum Juelich GmbH

This file is part of GR, a universal framework for visualization applications.
Visit https://iffwww.iff.kfa-juelich.de/portal/doku.php?id=gr for the latest
version.

GR was developed by the Scientific IT-Systems group at the Peter Grünberg
Institute at Forschunsgzentrum Jülich. The main development has been done
by Josef Heinen who currently maintains the software.

GR is free software: you can redistribute it and/or modify
it under the terms of the GNU General Public License as published by
the Free Software Foundation, either version 3 of the License, or
(at your option) any later version.

This framework is distributed in the hope that it will be useful,
but WITHOUT ANY WARRANTY; without even the implied warranty of
MERCHANTABILITY or FITNESS FOR A PARTICULAR PURPOSE.  See the
GNU General Public License for more details.

You should have received a copy of the GNU General Public License
along with GR. If not, see <http://www.gnu.org/licenses/>.
 
"""

class Point(object):
    
    def __init__(self, x, y):
        self._x, self._y = x, y
        
    @property
    def x(self):
        """Get the current x value."""
        return self._x
    
    @x.setter
    def x(self, value):
        self._x = value
    
    @property
    def y(self):
        """Get the current y value."""
        return self._y
    
    @y.setter
    def y(self, value):
        self._y = value
    
    def __str__(self):
        return "(%s, %s)" %(self._x, self._y)
    
    def __eq__(self, other):
        return (self.x == other.x and self.y == other.y)
    
    def __ne__(self, other):
        return not self.__eq__(other)
    
    def __add__(self, other):
        return Point(self.x+other.x, self.y+other.y)
    
    def __sub__(self, other):
        return Point(self.x-other.x, self.y-other.y)
    
    def __mul__(self, other):
        """Calculate scalar product."""
        return self.x*other.x + self.y*other.y
    
    def __div__(self, other):
        """Calculate component-by-component division."""
        return Point(self.x/other.x, self.y/other.y)
    
    def __neg__(self):
        """Calculate negation."""
        return Point(-self.x, -self.y)
    
    def __pos__(self):
        return self
    
    def __abs__(self):
        return Point(abs(self.x), abs(self.y))
    
    def norm(self):
        """Calculate euclidean norm."""
        return math.sqrt(self*self)
        

class CoordConverter(object):
    
    def __init__(self, width, height):
        self._width = width
        self._height = height
        self._p = None
    
    def _checkRaiseXY(self):
        if self._p.x is None or self._p.y is None:
            raise AttributeError("x or y has not been initialized.")
        return True
    
    def setDC(self, x, y):
        self._p = Point(x, y)
        return self
        
    def setNDC(self, x, y):
        self._p = Point(x * self._width, (1.-y) * self._height)
        return self
        
    def setWC(self, x, y):
        tNC = gr.wctondc(x, y) # ndc tuple
        self.setNDC(tNC[0], tNC[1])
        return self
    
    def getDC(self):
        self._checkRaiseXY()
        return self._p
        
    def getNDC(self):
        self._checkRaiseXY()
        return Point(float(self._p.x)/self._width,
                     1. - float(self._p.y)/self._height)
        
    def getWC(self):
        self._checkRaiseXY()
        ndcPoint = self.getNDC()
        tWC = gr.ndctowc(ndcPoint.x, ndcPoint.y) # wc tuple
        return Point(tWC[0], tWC[1])

class MouseEvent(MouseLocationEventMeta):
    
    MOUSE_MOVE    = QtCore.QEvent.registerEventType()
    MOUSE_PRESS   = QtCore.QEvent.registerEventType()
    MOUSE_RELEASE = QtCore.QEvent.registerEventType()
    
    NO_BUTTON    = 0x0
    LEFT_BUTTON  = 0x1
    RIGHT_BUTTON = 0x2
    
    NO_MODIFIER           = 0x00
    SHIFT_MODIFIER        = 0x02
    CONTROL_MODIFIER      = 0x04
    ALT_MODIFIER          = 0x08
    META_MODIFIER         = 0x10
    KEYPAD_MODIFIER       = 0x20
    GROUP_SWITCH_MODIFIER = 0x40
    
    def __init__(self, type, width, height, x, y, buttons, modifiers):
        super(MouseEvent, self).__init__(type, width, height, x, y)
        self._buttons = buttons
        self._modifiers = modifiers
        
    def type(self):
        return self._type
    
    def getButtons(self):
        return self._buttons
    
    def getModifiers(self):
        return self._modifiers
        
class WheelEvent(MouseLocationEventMeta):
    
    WHEEL_MOVE = QtCore.QEvent.registerEventType()
    
    def __init__(self, type, width, height, x, y, buttons, delta):
        super(WheelEvent, self).__init__(type, width, height, x, y)
        self._buttons = buttons
        self._delta = delta
    
    def getDelta(self):
        return self._delta
    
    def getDegree(self):
        return self.getDelta()/8.
    
    def getSteps(self):
        return self.getDegree()/15.
    
    def getButtons(self):
        return self._buttons
    
class PickEvent(MouseLocationEventMeta):
    
    PICK_MOVE  = QtCore.QEvent.registerEventType()
    PICK_PRESS = QtCore.QEvent.registerEventType()
    
    def __init__(self, type, width, height, x, y, window=None):
        super(PickEvent, self).__init__(type, width, height, x, y, window)
    
class EventFilter(QtCore.QObject):
    
    def __init__(self, parent, manager):
        super(EventFilter, self).__init__(parent)
        self._widget = parent
        self._manager = manager
        self._last_btn_mask = None
    
    def handleEvent(self, event):
        if self._manager.hasHandler(event.type()):
            for handle in self._manager.getHandler(event.type()):
                handle(event)
    
    def wheelEvent(self, type, target, event):
        """transform QWheelEvent to WheelEvent"""
        btn_mask = MouseEvent.NO_BUTTON
        if event.buttons() & QtCore.Qt.LeftButton:
            btn_mask |= MouseEvent.LEFT_BUTTON
        if event.buttons() & QtCore.Qt.RightButton:
            btn_mask |= MouseEvent.RIGHT_BUTTON
            
        wEvent = WheelEvent(type, target.width(), target.height(), event.x(),
                            event.y(), btn_mask, event.delta())
        self.handleEvent(wEvent)
    
    def mouseEvent(self, type, target, event):
        """transform QMouseEvent to MouseEvent"""
        btn_mask = MouseEvent.NO_BUTTON
        mod_mask = MouseEvent.NO_MODIFIER
        if event.buttons() & QtCore.Qt.LeftButton:
            btn_mask |= MouseEvent.LEFT_BUTTON
        if event.buttons() & QtCore.Qt.RightButton:
            btn_mask |= MouseEvent.RIGHT_BUTTON
            
        # special case: store last btn_mask in MouseEvent of type MOUSE_RELEASE
        #               to indicate which button has been released.
        if (type == MouseEvent.MOUSE_RELEASE and
            btn_mask == MouseEvent.NO_BUTTON):
            btn_mask = self._last_btn_mask
            
        if event.modifiers() & QtCore.Qt.ShiftModifier:
            mod_mask |= MouseEvent.SHIFT_MODIFIER
        if event.modifiers() & QtCore.Qt.ControlModifier:
            mod_mask |= MouseEvent.CONTROL_MODIFIER
        if event.modifiers() & QtCore.Qt.AltModifier:
            mod_mask |= MouseEvent.ALT_MODIFIER
        if event.modifiers() & QtCore.Qt.MetaModifier:
            mod_mask |= MouseEvent.META_MODIFIER
        if event.modifiers() & QtCore.Qt.KeypadModifier:
            mod_mask |= MouseEvent.KEYPAD_MODIFIER
        if event.modifiers() & QtCore.Qt.GroupSwitchModifier:
            mod_mask |= MouseEvent.GROUP_SWITCH_MODIFIER
            
        mEvent = MouseEvent(type, target.width(), target.height(),
                            event.x(), event.y(), btn_mask, mod_mask)
        self.handleEvent(mEvent)
        # special case:
        # save last btn_mask for handling in MouseEvent.MOUSE_RELEASE
        self._last_btn_mask = btn_mask
    
    def eventFilter(self, target, event):
        type = event.type()
        if type == QtCore.QEvent.MouseMove:
            self.mouseEvent(MouseEvent.MOUSE_MOVE, target, event)
        elif type == QtCore.QEvent.MouseButtonPress:
            self.mouseEvent(MouseEvent.MOUSE_PRESS, target, event)
        elif type == QtCore.QEvent.MouseButtonRelease:
            self.mouseEvent(MouseEvent.MOUSE_RELEASE, target, event)
        elif type == QtCore.QEvent.Wheel:
            self.wheelEvent(WheelEvent.WHEEL_MOVE, target, event)
        else:
            self.handleEvent(event)
            
        return False

class CallbackManager(object):
    
    def __init__(self):
        self._handler = {}

    def hasHandler(self, type):
        return type in self._handler

    def addHandler(self, type, handle):
        if self.hasHandler(type):
            self._handler[type].append(handle)
        else:
            self._handler[type] = [handle]
    
    def removeHandler(self, type, handle):
        """
        
        @raise   KeyError: if type not in self._handler
        @raise ValueError: if handle not in self._handler[type]
        
        """
        self._handler[type].remove(handle)
        if not self._handler[type]: # if empty
            self._handler.pop(type)
    
    def getHandler(self, type):
        """
        
        @raise KeyError: if type not in self._handler
        
        """
        return self._handler[type]
    
class GUIConnector(object):
    
    def __init__(self, parent):
        self._manager = CallbackManager()
        self._eventFilter = EventFilter(parent, self._manager)
        parent.installEventFilter(self._eventFilter)
    
    def connect(self, type, handle):
        self._manager.addHandler(type, handle)
    
    def disconnect(self, type, handle):
        self._manager.removeHandler(type, handle)<|MERGE_RESOLUTION|>--- conflicted
+++ resolved
@@ -10,13 +10,8 @@
 from qtgr.events.base import EventMeta, MouseLocationEventMeta
 
 __author__  = "Christian Felder <c.felder@fz-juelich.de>"
-<<<<<<< HEAD
-__date__    = "2013-04-10"
-__version__ = "0.1.0"
-=======
 __date__    = "2013-04-19"
 __version__ = "0.2.0"
->>>>>>> 8b62d2c8
 __copyright__ = """Copyright 2012, 2013 Forschungszentrum Juelich GmbH
 
 This file is part of GR, a universal framework for visualization applications.
