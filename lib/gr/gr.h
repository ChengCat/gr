#ifdef _WIN32

#define HAVE_BOOLEAN

#include <windows.h>	/* required for all Windows applications */
#define DLLEXPORT __declspec(dllexport)

#ifdef __cplusplus
extern "C" {
#endif

#else

#ifdef __cplusplus
#define DLLEXPORT extern "C"
#else
#define DLLEXPORT
#endif

#endif

DLLEXPORT void gr_opengks(void);
DLLEXPORT void gr_closegks(void);
DLLEXPORT void gr_inqdspsize(float *, float *, int *, int *);
DLLEXPORT void gr_openws(int, char *, int);
DLLEXPORT void gr_closews(int);
DLLEXPORT void gr_activatews(int);
DLLEXPORT void gr_deactivatews(int);
DLLEXPORT void gr_clearws(void);
DLLEXPORT void gr_updatews(void);
DLLEXPORT void gr_polyline(int, float *, float *);
DLLEXPORT void gr_polymarker(int, float *, float *);
DLLEXPORT void gr_text(float, float, char *);
DLLEXPORT void gr_fillarea(int, float *, float *);
DLLEXPORT void gr_cellarray(
  float, float, float, float, int, int, int, int, int, int, int *);
DLLEXPORT void gr_spline(int, float *, float *, int, int);
DLLEXPORT void gr_gridit(
  int, float *, float *, float *, int, int, float *, float *, float *);
DLLEXPORT void gr_setlinetype(int);
DLLEXPORT void gr_inqlinetype(int *);
DLLEXPORT void gr_setlinewidth(float);
DLLEXPORT void gr_setlinecolorind(int);
DLLEXPORT void gr_inqlinecolorind(int *);
DLLEXPORT void gr_setmarkertype(int);
DLLEXPORT void gr_inqmarkertype(int *);
DLLEXPORT void gr_setmarkersize(float);
DLLEXPORT void gr_setmarkercolorind(int);
DLLEXPORT void gr_inqmarkercolorind(int *);
DLLEXPORT void gr_settextfontprec(int, int);
DLLEXPORT void gr_setcharexpan(float);
DLLEXPORT void gr_setcharspace(float);
DLLEXPORT void gr_settextcolorind(int);
DLLEXPORT void gr_setcharheight(float);
DLLEXPORT void gr_setcharup(float, float);
DLLEXPORT void gr_settextpath(int);
DLLEXPORT void gr_settextalign(int, int);
DLLEXPORT void gr_setfillintstyle(int);
DLLEXPORT void gr_setfillstyle(int);
DLLEXPORT void gr_setfillcolorind(int);
DLLEXPORT void gr_setcolorrep(int, float, float, float);
DLLEXPORT void gr_setwindow(float, float, float, float);
DLLEXPORT void gr_inqwindow(float *, float *, float *, float *);
DLLEXPORT void gr_setviewport(float, float, float, float);
DLLEXPORT void gr_selntran(int);
DLLEXPORT void gr_setclip(int);
DLLEXPORT void gr_setwswindow(float, float, float, float);
DLLEXPORT void gr_setwsviewport(float, float, float, float);
DLLEXPORT void gr_createseg(int);
DLLEXPORT void gr_copysegws(int);
DLLEXPORT void gr_redrawsegws(void);
DLLEXPORT void gr_setsegtran(
  int, float, float, float, float, float, float, float);
DLLEXPORT void gr_closeseg(void);
DLLEXPORT void gr_emergencyclosegks(void);
DLLEXPORT void gr_updategks(void);
DLLEXPORT int gr_setspace(float, float, int, int);
DLLEXPORT void gr_inqspace(float *, float *, int *, int *);
DLLEXPORT int gr_setscale(int);
DLLEXPORT void gr_inqscale(int *);
DLLEXPORT int gr_textext(float, float, char *);
DLLEXPORT void gr_inqtextext(float, float, char *, float *, float *);
<<<<<<< HEAD
=======
DLLEXPORT void gr_axeslbl(float, float, float, float, int, int, float,
                          void (*)(float, float, const char*),
                          void (*)(float, float, const char*));
>>>>>>> 4ebf8e46
DLLEXPORT void gr_axes(float, float, float, float, int, int, float);
DLLEXPORT void gr_axeslbl(float, float, float, float, int, int, float,
  void (*)(float, float, const char*), void (*)(float, float, const char*));
DLLEXPORT void gr_grid(float, float, float, float, int, int);
DLLEXPORT void gr_verrorbars(int, float *, float *, float *, float *);
DLLEXPORT void gr_herrorbars(int, float *, float *, float *, float *);
DLLEXPORT void gr_polyline3d(int, float *, float *, float *);
DLLEXPORT void gr_axes3d(
  float, float, float, float, float, float, int, int, int, float);
DLLEXPORT void gr_titles3d(char *, char *, char *);
DLLEXPORT void gr_surface(int, int, float *, float *, float *, int);
DLLEXPORT void gr_contour(
  int, int, int, float *, float *, float *, float *, int);
DLLEXPORT void gr_setcolormap(int);
DLLEXPORT void gr_colormap(void);
DLLEXPORT void gr_inqcolor(int, int *);
DLLEXPORT float gr_tick(float, float);
DLLEXPORT void gr_adjustrange(float *, float *);
DLLEXPORT void gr_beginprint(char *);
DLLEXPORT void gr_beginprintext(char *, char *, char *, char *);
DLLEXPORT void gr_endprint(void);
DLLEXPORT void gr_ndctowc(float *, float *);
DLLEXPORT void gr_wctondc(float *, float *);
DLLEXPORT void gr_drawrect(float, float, float, float);
DLLEXPORT void gr_fillrect(float, float, float, float);
DLLEXPORT void gr_drawarc(float, float, float, float, int, int);
DLLEXPORT void gr_fillarc(float, float, float, float, int, int);
DLLEXPORT void gr_setarrowstyle(int);
DLLEXPORT void gr_drawarrow(float, float, float, float);
DLLEXPORT int gr_readimage(char *, int *, int *, int **);
DLLEXPORT void gr_drawimage(float, float, float, float, int, int, int *);
DLLEXPORT int gr_importgraphics(char *);
DLLEXPORT void gr_setshadow(float, float, float);
DLLEXPORT void gr_settransparency(float);
DLLEXPORT void gr_setcoordxform(float [3][2]);
DLLEXPORT void gr_begingraphics(char *);
DLLEXPORT void gr_endgraphics(void);
DLLEXPORT void gr_mathtex(float, float, char *);
DLLEXPORT void gr_beginselection(int, int);
DLLEXPORT void gr_endselection(void);
DLLEXPORT void gr_moveselection(float, float);
DLLEXPORT void gr_resizeselection(int, float, float);
DLLEXPORT void gr_inqbbox(float *, float *, float *, float *);

#ifdef _WIN32
#ifdef __cplusplus
}
#endif
#endif<|MERGE_RESOLUTION|>--- conflicted
+++ resolved
@@ -80,15 +80,10 @@
 DLLEXPORT void gr_inqscale(int *);
 DLLEXPORT int gr_textext(float, float, char *);
 DLLEXPORT void gr_inqtextext(float, float, char *, float *, float *);
-<<<<<<< HEAD
-=======
 DLLEXPORT void gr_axeslbl(float, float, float, float, int, int, float,
                           void (*)(float, float, const char*),
                           void (*)(float, float, const char*));
->>>>>>> 4ebf8e46
 DLLEXPORT void gr_axes(float, float, float, float, int, int, float);
-DLLEXPORT void gr_axeslbl(float, float, float, float, int, int, float,
-  void (*)(float, float, const char*), void (*)(float, float, const char*));
 DLLEXPORT void gr_grid(float, float, float, float, int, int);
 DLLEXPORT void gr_verrorbars(int, float *, float *, float *, float *);
 DLLEXPORT void gr_herrorbars(int, float *, float *, float *, float *);
