--- conflicted
+++ resolved
@@ -16,15 +16,9 @@
 from qtgr.events import GUIConnector, MouseEvent, PickEvent, LegendEvent
 from gr.pygr import Plot, PlotAxes, PlotCurve, ErrorBar
 
-<<<<<<< HEAD
-__author__  = "Christian Felder <c.felder@fz-juelich.de>"
-__date__    = "2013-06-27"
-__version__ = "0.2.0"
-=======
 __author__ = "Christian Felder <c.felder@fz-juelich.de>"
 __date__ = "2013-11-18"
 __version__ = "0.3.0"
->>>>>>> 4ebf8e46
 __copyright__ = """Copyright 2012, 2013 Forschungszentrum Juelich GmbH
 
 This file is part of GR, a universal framework for visualization applications.
